--- conflicted
+++ resolved
@@ -369,16 +369,10 @@
 libcdoc::result_t
 CDoc2Writer::beginEncryption()
 {
-<<<<<<< HEAD
-	if (priv) {
-		setLastError("Encryption workflow already started");
-        LOG_ERROR("{}", last_error);
-		return libcdoc::WORKFLOW_ERROR;
-=======
 	if (!priv) {
+        LOG_ERROR("Encryption workflow already started");
         last_error.clear();
         priv = std::make_unique<Private>(dst);
->>>>>>> 7a83e4f8
 	}
 	return libcdoc::OK;
 }
