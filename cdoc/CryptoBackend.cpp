/*
 * libcdoc
 *
 * This library is free software; you can redistribute it and/or
 * modify it under the terms of the GNU Lesser General Public
 * License as published by the Free Software Foundation; either
 * version 2.1 of the License, or (at your option) any later version.
 *
 * This library is distributed in the hope that it will be useful,
 * but WITHOUT ANY WARRANTY; without even the implied warranty of
 * MERCHANTABILITY or FITNESS FOR A PARTICULAR PURPOSE.  See the GNU
 * Lesser General Public License for more details.
 *
 * You should have received a copy of the GNU General Public License
 * along with this program. If not, see <http://www.gnu.org/licenses/>.
 *
 */

#include "Crypto.h"
#include "CryptoBackend.h"
#include "Utils.h"

#define OPENSSL_SUPPRESS_DEPRECATED

#include <openssl/rand.h>

<<<<<<< HEAD
#include "Crypto.h"
#include "CryptoBackend.h"
#include "ILogger.h"
#include "Utils.h"
=======
#if defined(_WIN32) || defined(_WIN64)
#include <windows.h>
#endif

#define LOCAL_DEBUG
>>>>>>> f98ef953

namespace libcdoc {

std::string
CryptoBackend::getLastErrorStr(int code) const
{
	switch (code) {
    case OK:
		return "";
	case NOT_IMPLEMENTED:
		return "CryptoBackend: Method not implemented";
	case INVALID_PARAMS:
		return "CryptoBackend: Invalid parameters";
	case OPENSSL_ERROR:
		return "CryptoBackend: OpenSSL error";
	default:
		break;
	}
	return "Internal error";
}

libcdoc::result_t
CryptoBackend::random(std::vector<uint8_t>& dst, unsigned int size)
{
	dst.resize(size);
	int result = RAND_bytes(dst.data(), size);
    return (result < 0) ? OPENSSL_ERROR : OK;
}

libcdoc::result_t
CryptoBackend::deriveConcatKDF(std::vector<uint8_t>& dst, const std::vector<uint8_t> &publicKey, const std::string &digest,
							   const std::vector<uint8_t> &algorithmID, const std::vector<uint8_t> &partyUInfo, const std::vector<uint8_t> &partyVInfo,
                               unsigned int idx)
{
	std::vector<uint8_t> shared_secret;
    int result = deriveECDH1(shared_secret, publicKey, idx);
    if (result != OK) return result;
	dst = libcdoc::Crypto::concatKDF(digest, ECC_KEY_LEN, shared_secret, algorithmID, partyUInfo, partyVInfo);
    return (dst.empty()) ? OPENSSL_ERROR : OK;
}

libcdoc::result_t
CryptoBackend::deriveHMACExtract(std::vector<uint8_t>& dst, const std::vector<uint8_t> &public_key, const std::vector<uint8_t> &salt, unsigned int idx)
{
	std::vector<uint8_t> shared_secret;
    int result = deriveECDH1(shared_secret, public_key, idx);
    if (result != OK) return result;
	dst = libcdoc::Crypto::extract(shared_secret, salt);
    return (dst.empty()) ? OPENSSL_ERROR : OK;
}

libcdoc::result_t
CryptoBackend::getKeyMaterial(std::vector<uint8_t>& key_material, const std::vector<uint8_t>& pw_salt, int32_t kdf_iter, unsigned int idx)
{
	if (kdf_iter > 0) {
		if (pw_salt.empty()) return INVALID_PARAMS;
		std::vector<uint8_t> secret;
        int result = getSecret(secret, idx);
		if (result < 0) return result;

        LOG_DBG("Secret: {}", toHex(secret));

		key_material = libcdoc::Crypto::pbkdf2_sha256(secret, pw_salt, kdf_iter);
		std::fill(secret.begin(), secret.end(), 0);
		if (key_material.empty()) return OPENSSL_ERROR;
	} else {
        int result = getSecret(key_material, idx);
		if (result < 0) return result;
	}

    LOG_DBG("Key material: {}", toHex(key_material));

    return OK;
}

libcdoc::result_t
CryptoBackend::extractHKDF(std::vector<uint8_t>& kek_pm, const std::vector<uint8_t>& salt, const std::vector<uint8_t>& pw_salt,
                           int32_t kdf_iter, unsigned int idx)
{
	if (salt.empty()) return INVALID_PARAMS;
	if ((kdf_iter > 0) && pw_salt.empty()) return INVALID_PARAMS;
	std::vector<uint8_t> key_material;
    int result = getKeyMaterial(key_material, pw_salt, kdf_iter, idx);
	if (result) return result;
	kek_pm = libcdoc::Crypto::extract(key_material, salt);
	std::fill(key_material.begin(), key_material.end(), 0);
	if (kek_pm.empty()) return OPENSSL_ERROR;

    LOG_DBG("Extract: {}", toHex(kek_pm));

    return OK;
}

} // namespace libcdoc<|MERGE_RESOLUTION|>--- conflicted
+++ resolved
@@ -18,24 +18,16 @@
 
 #include "Crypto.h"
 #include "CryptoBackend.h"
+#include "ILogger.h"
 #include "Utils.h"
 
 #define OPENSSL_SUPPRESS_DEPRECATED
 
 #include <openssl/rand.h>
 
-<<<<<<< HEAD
-#include "Crypto.h"
-#include "CryptoBackend.h"
-#include "ILogger.h"
-#include "Utils.h"
-=======
 #if defined(_WIN32) || defined(_WIN64)
 #include <windows.h>
 #endif
-
-#define LOCAL_DEBUG
->>>>>>> f98ef953
 
 namespace libcdoc {
 
