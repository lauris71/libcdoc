#define __CDOC_TOOL_CPP__

#include <cstring>
#include <iostream>
#include <sstream>
#include <map>

#include "CDocReader.h"
#include "CDocWriter.h"
#include "CDoc.h"
#include "PKCS11Backend.h"
#include "Utils.h"
#include "Crypto.h"

using namespace std;

struct RcptInfo {
	enum Type {
		CERT, PASSWORD, KEY, P11_SYMMETRIC, P11_PKI
	};
	Type type;
	std::vector<uint8_t> cert;
	std::vector<uint8_t> secret;
	long slot = 0;
	std::string pin;
	std::vector<uint8_t> key_id;
	std::string key_label;
};

static void print_usage(ostream& ofs)
{
	ofs
		//<< "cdoc-tool encrypt -r X509DerRecipientCert [-r X509DerRecipientCert [...]] InFile [InFile [...]] OutFile" << std::endl
		<< "cdoc-tool encrypt --rcpt RECIPIENT [--rcpt RECIPIENT] [--file INFILE] [...] --out OUTFILE" << std::endl
		<< "  where RECIPIENT is in form label:TYPE:value" << std::endl
		<< "    where TYPE is 'cert', 'key' or 'pw'" << std::endl
#ifdef _WIN32
		<< "cdoc-tool decrypt win [ui|noui] pin InFile OutFolder" << std::endl
#endif
		<< "cdoc-tool decrypt pkcs11 path/to/so pin InFile OutFolder" << std::endl
		<< "cdoc-tool decrypt pkcs12 path/to/pkcs12 pin InFile OutFolder" << std::endl;
}

static std::vector<uint8_t>
fromHex(const std::string& hex) {
	std::vector<uint8_t> val(hex.size() / 2);
	char c[3] = {0};
	for (size_t i = 0; i < (hex.size() & 0xfffffffe); i += 2) {
		std::copy(hex.cbegin() + i, hex.cbegin() + i + 2, c);
		val[i / 2] = (uint8_t) strtol(c, NULL, 16);
	}
	return std::move(val);
}

static std::vector<std::string>
split (const std::string &s, char delim = ':') {
	std::vector<std::string> result;
	std::stringstream ss(s);
	std::string item;
	while (getline (ss, item, delim)) {
		result.push_back (item);
	}
	return result;
}

static std::vector<uint8_t>
fromStr(const std::string& str) {
	return std::vector<uint8_t>(str.cbegin(), str.cend());
}

struct ToolConf : public libcdoc::Configuration {
	std::string getValue(const std::string& param) override final {
		return "false";
	}
};

struct ToolPKCS11 : public libcdoc::PKCS11Backend {
	const std::map<std::string, RcptInfo>& rcpts;

	ToolPKCS11(const std::string& library, const std::map<std::string, RcptInfo>& map) : libcdoc::PKCS11Backend(library), rcpts(map) {}

	int connectToKey(const std::string& label) override final {
		const RcptInfo& rcpt = rcpts.at(label);
		int result = libcdoc::CRYPTO_ERROR;
		if (rcpt.type == RcptInfo::Type::P11_SYMMETRIC) {
			result = useSecretKey(rcpt.slot, rcpt.pin, rcpt.key_id, rcpt.key_label);
		} else if (rcpt.type == RcptInfo::Type::P11_PKI) {
			result = usePublicKey(rcpt.slot, rcpt.pin, rcpt.key_id, rcpt.key_label);
		}
		if (result != libcdoc::OK) return result;
		return libcdoc::OK;
	}
};

struct ToolCrypto : public libcdoc::CryptoBackend {
	std::map<std::string, RcptInfo> rcpts;
	std::unique_ptr<ToolPKCS11> p11;

	ToolCrypto() = default;

	bool connectLibrary(const std::string& library) {
		p11 = std::make_unique<ToolPKCS11>(library, rcpts);
		return true;
	}

	int decryptRSA(std::vector<uint8_t>& dst, const std::vector<uint8_t> &data, bool oaep, const std::string& label) override final {
		if (p11) return p11->decryptRSA(dst, data, oaep, label);
		return libcdoc::NOT_IMPLEMENTED;
	}
	int deriveConcatKDF(std::vector<uint8_t>& dst, const std::vector<uint8_t> &publicKey, const std::string &digest,
		const std::vector<uint8_t> &algorithmID, const std::vector<uint8_t> &partyUInfo, const std::vector<uint8_t> &partyVInfo, const std::string& label) override final {
		if (p11) return p11->deriveConcatKDF(dst, publicKey, digest, algorithmID, partyUInfo, partyVInfo, label);
		return libcdoc::NOT_IMPLEMENTED;
	}
	int deriveHMACExtract(std::vector<uint8_t>& dst, const std::vector<uint8_t> &publicKey, const std::vector<uint8_t> &salt, const std::string& label) override final {
		if (p11) return p11->deriveHMACExtract(dst, publicKey, salt, label);
		return libcdoc::NOT_IMPLEMENTED;
	}
	int extractHKDF(std::vector<uint8_t>& kek, const std::vector<uint8_t>& salt, const std::vector<uint8_t> pw_salt, int32_t kdf_iter, const std::string& label) override {
		if (p11) return p11->extractHKDF(kek, salt, pw_salt, kdf_iter, label);
		return libcdoc::CryptoBackend::extractHKDF(kek, salt, pw_salt, kdf_iter, label);
	}
	int getSecret(std::vector<uint8_t>& secret, const std::string& label) override final {
		const RcptInfo& rcpt = rcpts.at(label);
		secret =rcpt.secret;
		return (secret.empty()) ? INVALID_PARAMS : libcdoc::OK;
	}
};

#define PUSH true

//
// cdoc-tool encrypt --rcpt RECIPIENT [--rcpt...] --out OUTPUTFILE FILE [FILE...]
// Where RECIPIENT has a format:
//   label:cert:CERTIFICATE_HEX
//	 label:key:SECRET_KEY_HEX
//   label:pw:PASSWORD
//	 label:p11sk:SLOT:[PIN]:[ID]:[LABEL]
//	 label:p11pk:SLOT:[PIN]:[ID]:[LABEL]
//

int
encrypt(int argc, char *argv[])
{
    std::cout << "Encrypting" << std::endl;

	ToolCrypto crypto;

	std::string library;
	std::vector<std::string> files;
	std::string out;
	for (int i = 0; i < argc; i++) {
		if (!strcmp(argv[i], "--rcpt") && ((i + 1) <= argc)) {
			std::vector<std::string> parts = split(argv[i + 1]);
            if (parts.size() < 3)
            {
                print_usage(std::cerr);
                return 1;
            }
			const std::string& label = parts[0];
			if (parts[1] == "cert") {
                if (parts.size() != 3)
                {
                    print_usage(std::cerr);
                    return 1;
                }
				crypto.rcpts[label] = {
					RcptInfo::CERT,
					libcdoc::readFile(libcdoc::toUTF8(parts[2])),
					{}
				};
			} else if (parts[1] == "key") {
                if (parts.size() != 3)
                {
                    print_usage(std::cerr);
                    return 1;
                }

				crypto.rcpts[label] = {
					RcptInfo::KEY,
					{},
					fromHex(parts[2])
				};
			} else if (parts[1] == "pw") {
                if (parts.size() != 3)
                {
                    print_usage(std::cerr);
                    return 1;
                }
				crypto.rcpts[label] = {
					RcptInfo::PASSWORD,
					{},
					std::vector<uint8_t>(parts[2].cbegin(), parts[2].cend())
				};
<<<<<<< HEAD
			} else if (parts[1] == "p11sk") {
				if (parts.size() < 5) print_usage(std::cerr, 1);
				long slot;
				if (parts[2].starts_with("0x")) {
					slot = std::stol(parts[2].substr(2), nullptr, 16);
				} else {
					slot = std::stol(parts[2]);
				}
=======
			} else if (parts[1] == "p11") {
                if (parts.size() < 5)
                {
                    print_usage(std::cerr);
                    return 1;
                }
				int slot = std::stoi(parts[2]);
>>>>>>> d061eb80
				std::string& pin = parts[3];
				std::vector<uint8_t> key_id = fromHex(parts[4]);
				std::string key_label = (parts.size() >= 6) ? parts[5] : "";
				crypto.rcpts[label] = {
					RcptInfo::P11_SYMMETRIC,
					{}, {},
					slot, pin, key_id, key_label
				};
			} else if (parts[1] == "p11pk") {
				if (parts.size() < 5) print_usage(std::cerr, 1);
				long slot;
				if (parts[2].starts_with("0x")) {
					slot = std::stol(parts[2].substr(2), nullptr, 16);
				} else {
					slot = std::stol(parts[2]);
				}
				std::string& pin = parts[3];
				std::vector<uint8_t> key_id = fromHex(parts[4]);
				std::string key_label = (parts.size() >= 6) ? parts[5] : "";
				crypto.rcpts[label] = {
					RcptInfo::P11_PKI,
					{}, {},
					slot, pin, key_id, key_label
				};
			} else {
				std::cerr << "Unkown method: " << parts[1] << std::endl;
                print_usage(std::cerr);
                return 1;
			}
			i += 1;
		} else if (!strcmp(argv[i], "--out") && ((i + 1) <= argc)) {
			out = argv[i + 1];
			i += 1;
		} else if (!strcmp(argv[i], "--library") && ((i + 1) <= argc)) {
			library = argv[i + 1];
			i += 1;
		} else if (argv[i][0] == '-') {
            print_usage(std::cerr);
            return 1;
		} else {
			files.push_back(argv[i]);
		}
	}
	if (crypto.rcpts.empty()) {
		std::cerr << "No recipients" << std::endl;
        print_usage(std::cerr);
        return 1;
	}
	if (files.empty()) {
		std::cerr << "No files specified" << std::endl;
        print_usage(std::cerr);
        return 1;
	}
	if (out.empty()) {
		std::cerr << "No output specified" << std::endl;
        print_usage(std::cerr);
        return 1;
	}
	if (!library.empty()) crypto.connectLibrary(library);
	std::vector<libcdoc::Recipient> keys;
<<<<<<< HEAD
	for (const std::pair<std::string, RcptInfo>& pair : crypto.rcpts) {
		const std::string label = pair.first;
=======
    for (const std::pair<std::string, RcptInfo>& pair : crypto.rcpts) {
        const std::string& label = pair.first;
>>>>>>> d061eb80
		const RcptInfo& rcpt = pair.second;
		libcdoc::Recipient key;
		if (rcpt.type == RcptInfo::Type::CERT) {
			key = libcdoc::Recipient::makeCertificate(label, rcpt.cert);
		} else if (rcpt.type == RcptInfo::Type::KEY) {
			key = libcdoc::Recipient::makeSymmetric(label, 0);
			std::cerr << "Creating symmetric key:" << std::endl;
		} else if (rcpt.type == RcptInfo::Type::P11_SYMMETRIC) {
			key = libcdoc::Recipient::makeSymmetric(label, 0);
		} else if (rcpt.type == RcptInfo::Type::P11_PKI) {
			std::vector<uint8_t> val;
			bool rsa;
			int result = crypto.p11->getPublicKey(val, rsa, rcpt.slot, rcpt.pin, rcpt.key_id, rcpt.key_label);
			if (result != libcdoc::OK) {
				std::cerr << "No such public key: " << rcpt.key_label << std::endl;
				continue;
			}
			std::cerr << "Public key (" << (rsa ? "rsa" : "ecc") << "):" << libcdoc::Crypto::toHex(val) << std::endl;
			key = libcdoc::Recipient::makePublicKey(label, val, rsa ? libcdoc::Recipient::PKType::RSA : libcdoc::Recipient::PKType::ECC);
		} else if (rcpt.type == RcptInfo::Type::PASSWORD) {
			std::cerr << "Creating password key:" << std::endl;
			key = libcdoc::Recipient::makeSymmetric(label, 65535);
		}
		keys.push_back(key);
	}
<<<<<<< HEAD
	ToolConf conf;
=======
    if (!library.empty())
        crypto.connectLibrary(library);

	ToolConf conf;
    unique_ptr<libcdoc::CDocWriter> writer(libcdoc::CDocWriter::createWriter(2, &conf, &crypto, nullptr));

>>>>>>> d061eb80
	libcdoc::OStreamConsumer ofs(out);
	libcdoc::CDocWriter *writer = libcdoc::CDocWriter::createWriter(2, &ofs, false, &conf, &crypto, nullptr);
	if (PUSH) {
		writer->beginEncryption();
		for (const libcdoc::Recipient& rcpt : keys) {
			writer->addRecipient(rcpt);
		}
		for (const std::string& file : files) {
			std::filesystem::path path(file);
			if (!std::filesystem::exists(path)) {
				std::cerr << "File does not exist: " << file;
				return 1;
			}
			size_t size = std::filesystem::file_size(path);
			writer->addFile(file, size);
			libcdoc::IStreamSource src(file);
			while (!src.isEof()) {
				uint8_t b[256];
				int64_t len = src.read(b, 256);
				if (len < 0) {
					std::cerr << "IO error: " << file;
					return 1;
				}
				writer->writeData(b, len);
			}
		}
		writer->finishEncryption();
		ofs.close();
	} else {
		libcdoc::FileListSource src({}, files);
		writer->encrypt(src, keys);
		ofs.close();
	}

	return 0;
}

//
// cdoc-tool decrypt --label LABEL [--secret SECRET] FILE [OUTPUT DIR]
//

int decrypt(int argc, char *argv[])
{
	ToolCrypto crypto;

	std::string label;
	std::vector<uint8_t> secret;
	std::string file;
    std::string basePath;
    for (int i = 0; i < argc; i++)
    {
		if (!strcmp(argv[i], "--label") && ((i + 1) <= argc)) {
			label = argv[i + 1];
			i += 1;
        }
        else if (!strcmp(argv[i], "--password") && ((i + 1) <= argc)) {
            string_view s(argv[i + 1]);
            secret.assign(s.cbegin(), s.cend());
			i += 1;
        }
        else
        {
            if (file.empty())
                file = argv[i];
            else
                basePath = argv[i];
		}
	}

    if (file.empty())
    {
        std::cerr << "No file to decrypt" << std::endl;
        return 1;
    }

    // If output directory was not specified, use current directory
    if (basePath.empty())
    {
        basePath = ".";
        basePath += filesystem::path::preferred_separator;
    }

	crypto.rcpts[label] = {
		RcptInfo::PASSWORD,
		{},
		secret
	};
	ToolConf conf;
<<<<<<< HEAD
	libcdoc::CDocReader *rdr = libcdoc::CDocReader::createReader(argv[0], &conf, &crypto, nullptr);
	std::cerr << "Reader created\n";
	const std::vector<const libcdoc::Lock> locks = rdr->getLocks();
	for (const libcdoc::Lock& lock : locks) {
		std::cerr << "Lock: " + lock.label << std::endl;
	}
	for (const libcdoc::Lock& lock : locks) {
=======
    unique_ptr<libcdoc::CDocReader> rdr(libcdoc::CDocReader::createReader(file, &conf, &crypto, nullptr));
    std::cout << "Reader created" << std::endl;
	std::vector<libcdoc::Lock> locks = rdr->getLocks();
    for (const libcdoc::Lock& lock : locks) {
>>>>>>> d061eb80
		if (lock.label == label) {
			std::vector<uint8_t> fmk;
			rdr->getFMK(fmk, lock);
            libcdoc::FileListConsumer fileWriter(basePath);
            rdr->decrypt(fmk, &fileWriter);
            // rdr->beginDecryption(fmk);
            // std::string name;
            // int64_t size;
            // while (rdr->nextFile(name, size) == libcdoc::OK) {
   //              std::cout << name << ":" << size << std::endl;
            // }
            break;
		}
	}
	return 0;
}

//
// cdoc-tool locks FILE
//

int locks(int argc, char *argv[])
{
<<<<<<< HEAD
	if (argc < 1) print_usage(std::cerr, 1);
	libcdoc::CDocReader *rdr = libcdoc::CDocReader::createReader(argv[0], nullptr, nullptr, nullptr);
	const std::vector<const libcdoc::Lock> locks = rdr->getLocks();
	for (const libcdoc::Lock& lock : locks) {
		fprintf(stdout, "%s\n", lock.label.c_str());
=======
    if (argc < 1)
    {
        print_usage(cerr);
        return 1;
    }
    unique_ptr<libcdoc::CDocReader> rdr(libcdoc::CDocReader::createReader(argv[0], nullptr, nullptr, nullptr));
    vector<libcdoc::Lock> locks = rdr->getLocks();
    for (const libcdoc::Lock& lock : locks) {
        cout << lock.label << endl;
>>>>>>> d061eb80
	}
	return 0;
}

int main(int argc, char *argv[])
{
    if (argc < 2)
    {
        print_usage(cerr);
        return 1;
    }

    cout << "Command: " << argv[1] << endl;
	if (!strcmp(argv[1], "encrypt")) {
		return encrypt(argc - 2, argv + 2);
	} else if (!strcmp(argv[1], "decrypt")) {
		return decrypt(argc - 2, argv + 2);
	} else if (!strcmp(argv[1], "locks")) {
		return locks(argc - 2, argv + 2);
	} else if(argc >= 5 && strcmp(argv[1], "encrypt") == 0) {
#if 0
		CDOC1Writer w(toUTF8(argv[argc-1]));
		for(int i = 2; i < argc - 1; ++i)
		{
			if (strcmp(argv[i], "-r") == 0)
			{
				w.addRecipient(readFile(toUTF8(argv[i + 1])));
				++i;
			}
			else
			{
				std::string inFile = toUTF8(argv[i]);
				size_t pos = inFile.find_last_of("/\\");
				w.addFile(pos == std::string::npos ? inFile : inFile.substr(pos + 1), "application/octet-stream", inFile);
			}
		}
		if(w.encrypt())
			std::cout << "Success" << std::endl;
		else
			std::cout << w.lastError() << std::endl;
#endif
	} else if(argc == 7 && strcmp(argv[1], "decrypt") == 0) {
#if 0
		std::unique_ptr<Token> token;
		if (strcmp(argv[2], "pkcs11") == 0)
			token.reset(new PKCS11Token(toUTF8(argv[3]), argv[4]));
		else if (strcmp(argv[2], "pkcs12") == 0)
			token.reset(new PKCS12Token(toUTF8(argv[3]), argv[4]));
#ifdef _WIN32
		else if (strcmp(argv[2], "win") == 0)
			token.reset(new WinToken(strcmp(argv[3], "ui") == 0, argv[4]));
#endif
		CDoc1Reader r(toUTF8(argv[5]));
		if(r.mimeType() == "http://www.sk.ee/DigiDoc/v1.3.0/digidoc.xsd")
		{
			for(const DDOCReader::File &file: DDOCReader::files(r.decryptData(token.get())))
				writeFile(toUTF8(argv[6]) + "/" + file.name, file.data);
		}
		else
			writeFile(toUTF8(argv[6]) + "/" + r.fileName(), r.decryptData(token.get()));
#endif
	}
	else
	{
        print_usage(cout);
        return 0;
	}
	return 0;
}<|MERGE_RESOLUTION|>--- conflicted
+++ resolved
@@ -192,24 +192,17 @@
 					{},
 					std::vector<uint8_t>(parts[2].cbegin(), parts[2].cend())
 				};
-<<<<<<< HEAD
 			} else if (parts[1] == "p11sk") {
-				if (parts.size() < 5) print_usage(std::cerr, 1);
+                if (parts.size() < 5) {
+                    print_usage(std::cerr);
+                    return 1;
+                }
 				long slot;
 				if (parts[2].starts_with("0x")) {
 					slot = std::stol(parts[2].substr(2), nullptr, 16);
 				} else {
 					slot = std::stol(parts[2]);
 				}
-=======
-			} else if (parts[1] == "p11") {
-                if (parts.size() < 5)
-                {
-                    print_usage(std::cerr);
-                    return 1;
-                }
-				int slot = std::stoi(parts[2]);
->>>>>>> d061eb80
 				std::string& pin = parts[3];
 				std::vector<uint8_t> key_id = fromHex(parts[4]);
 				std::string key_label = (parts.size() >= 6) ? parts[5] : "";
@@ -219,7 +212,10 @@
 					slot, pin, key_id, key_label
 				};
 			} else if (parts[1] == "p11pk") {
-				if (parts.size() < 5) print_usage(std::cerr, 1);
+                if (parts.size() < 5) {
+                    print_usage(std::cerr);
+                    return 1;
+                }
 				long slot;
 				if (parts[2].starts_with("0x")) {
 					slot = std::stol(parts[2].substr(2), nullptr, 16);
@@ -270,13 +266,8 @@
 	}
 	if (!library.empty()) crypto.connectLibrary(library);
 	std::vector<libcdoc::Recipient> keys;
-<<<<<<< HEAD
-	for (const std::pair<std::string, RcptInfo>& pair : crypto.rcpts) {
-		const std::string label = pair.first;
-=======
     for (const std::pair<std::string, RcptInfo>& pair : crypto.rcpts) {
         const std::string& label = pair.first;
->>>>>>> d061eb80
 		const RcptInfo& rcpt = pair.second;
 		libcdoc::Recipient key;
 		if (rcpt.type == RcptInfo::Type::CERT) {
@@ -302,18 +293,10 @@
 		}
 		keys.push_back(key);
 	}
-<<<<<<< HEAD
-	ToolConf conf;
-=======
-    if (!library.empty())
-        crypto.connectLibrary(library);
-
-	ToolConf conf;
-    unique_ptr<libcdoc::CDocWriter> writer(libcdoc::CDocWriter::createWriter(2, &conf, &crypto, nullptr));
-
->>>>>>> d061eb80
-	libcdoc::OStreamConsumer ofs(out);
-	libcdoc::CDocWriter *writer = libcdoc::CDocWriter::createWriter(2, &ofs, false, &conf, &crypto, nullptr);
+    ToolConf conf;
+    unique_ptr<libcdoc::CDocWriter> writer(libcdoc::CDocWriter::createWriter(2, out, &conf, &crypto, nullptr));
+    if (!library.empty()) crypto.connectLibrary(library);
+
 	if (PUSH) {
 		writer->beginEncryption();
 		for (const libcdoc::Recipient& rcpt : keys) {
@@ -339,11 +322,9 @@
 			}
 		}
 		writer->finishEncryption();
-		ofs.close();
 	} else {
 		libcdoc::FileListSource src({}, files);
 		writer->encrypt(src, keys);
-		ofs.close();
 	}
 
 	return 0;
@@ -400,20 +381,10 @@
 		secret
 	};
 	ToolConf conf;
-<<<<<<< HEAD
-	libcdoc::CDocReader *rdr = libcdoc::CDocReader::createReader(argv[0], &conf, &crypto, nullptr);
-	std::cerr << "Reader created\n";
-	const std::vector<const libcdoc::Lock> locks = rdr->getLocks();
-	for (const libcdoc::Lock& lock : locks) {
-		std::cerr << "Lock: " + lock.label << std::endl;
-	}
-	for (const libcdoc::Lock& lock : locks) {
-=======
     unique_ptr<libcdoc::CDocReader> rdr(libcdoc::CDocReader::createReader(file, &conf, &crypto, nullptr));
     std::cout << "Reader created" << std::endl;
-	std::vector<libcdoc::Lock> locks = rdr->getLocks();
+    std::vector<const libcdoc::Lock> locks = rdr->getLocks();
     for (const libcdoc::Lock& lock : locks) {
->>>>>>> d061eb80
 		if (lock.label == label) {
 			std::vector<uint8_t> fmk;
 			rdr->getFMK(fmk, lock);
@@ -437,23 +408,15 @@
 
 int locks(int argc, char *argv[])
 {
-<<<<<<< HEAD
-	if (argc < 1) print_usage(std::cerr, 1);
-	libcdoc::CDocReader *rdr = libcdoc::CDocReader::createReader(argv[0], nullptr, nullptr, nullptr);
-	const std::vector<const libcdoc::Lock> locks = rdr->getLocks();
-	for (const libcdoc::Lock& lock : locks) {
-		fprintf(stdout, "%s\n", lock.label.c_str());
-=======
     if (argc < 1)
     {
         print_usage(cerr);
         return 1;
     }
     unique_ptr<libcdoc::CDocReader> rdr(libcdoc::CDocReader::createReader(argv[0], nullptr, nullptr, nullptr));
-    vector<libcdoc::Lock> locks = rdr->getLocks();
+    const std::vector<const libcdoc::Lock> locks = rdr->getLocks();
     for (const libcdoc::Lock& lock : locks) {
         cout << lock.label << endl;
->>>>>>> d061eb80
 	}
 	return 0;
 }
